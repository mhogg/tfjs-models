--- conflicted
+++ resolved
@@ -18,13 +18,8 @@
 import * as tf from '@tensorflow/tfjs';
 
 import {CheckpointLoader} from './checkpoint_loader';
-<<<<<<< HEAD
-import {checkpoints, BASE_URL} from './checkpoints';
+import {checkpoints, resnet50_checkpoints, BASE_URL, RESNET_BASE_URL} from './checkpoints';
 import {assertValidOutputStride, assertValidScaleFactor, MobileNet, MobileNetMultiplier, OutputStride} from './mobilenet';
-=======
-import {checkpoints, resnet50_checkpoints} from './checkpoints';
-import {assertValidOutputStride, assertValidResolution, MobileNet, MobileNetMultiplier, OutputStride} from './mobilenet';
->>>>>>> faeb0d9c
 import {ModelWeights} from './model_weights';
 import {decodeMultiplePoses} from './multi_pose/decode_multiple_poses';
 import {ResNet} from './resnet';
@@ -366,30 +361,9 @@
   }
 }
 
-<<<<<<< HEAD
-/**
- * Loads the PoseNet model instance from a checkpoint, with the MobileNet
- * architecture specified by the multiplier.
- *
- * @param multiplier An optional number with values: 1.01, 1.0, 0.75, or
- * 0.50. Defaults to 1.01. It is the float multiplier for the depth (number of
- * channels) for all convolution ops. The value corresponds to a MobileNet
- * architecture and checkpoint.  The larger the value, the larger the size of
- * the layers, and more accurate the model at the cost of speed.  Set this to
- * a smaller value to increase speed at the cost of accuracy.
- * 
- * @param weightBaseUrl An optinal URL string for setting custom model weights storage.
- *
- */
-export async function load(multiplier: MobileNetMultiplier = 1.01, weightBaseUrl?: string):
-    Promise<PoseNet> {
-  if (weightBaseUrl == null) {
-    weightBaseUrl = BASE_URL;
-  } 
-=======
-async function loadMobileNet(config: ModelConfig): Promise<PoseNet> {
+
+async function loadMobileNet(config: ModelConfig, weightBaseUrl?: string): Promise<PoseNet> {
   const multiplier = config.multiplier;
->>>>>>> faeb0d9c
   if (tf == null) {
     throw new Error(
         `Cannot find TensorFlow.js. If you are using a <script> tag, please ` +
@@ -409,23 +383,14 @@
                 multiplier}.  No checkpoint exists for that ` +
           `multiplier. Must be one of ${possibleMultipliers.join(',')}.`);
 
-<<<<<<< HEAD
-  const mobileNet: MobileNet = await mobilenetLoader.load(multiplier, weightBaseUrl);
-=======
-  const mobileNet: MobileNet = await mobilenetLoader.load(config);
->>>>>>> faeb0d9c
+  const mobileNet: MobileNet = await mobilenetLoader.load(config, weightBaseUrl || BASE_URL);
 
   return new PoseNet(mobileNet);
 }
 
 export const mobilenetLoader = {
-<<<<<<< HEAD
-  load: async(multiplier: MobileNetMultiplier, weightBaseUrl: string): Promise<MobileNet> => {
-    const checkpoint = checkpoints[multiplier];
-=======
-  load: async(config: ModelConfig): Promise<MobileNet> => {
+  load: async(config: ModelConfig, weightBaseUrl: string): Promise<MobileNet> => {
     const checkpoint = checkpoints[config.multiplier];
->>>>>>> faeb0d9c
 
     const checkpointLoader = new CheckpointLoader(weightBaseUrl + checkpoint.url);
 
@@ -439,7 +404,7 @@
   },
 };
 
-async function loadResNet(config: ModelConfig): Promise<PoseNet> {
+async function loadResNet(config: ModelConfig, weightBaseUrl?: string): Promise<PoseNet> {
   const inputResolution = config.inputResolution;
   const outputStride = config.outputStride;
   if (tf == null) {
@@ -450,7 +415,7 @@
   }
 
   const graphModel = await tf.loadGraphModel(
-      resnet50_checkpoints[inputResolution][outputStride]);
+      (weightBaseUrl || RESNET_BASE_URL) + resnet50_checkpoints[inputResolution][outputStride]);
   const resnet = new ResNet(graphModel, inputResolution, outputStride);
   return new PoseNet(resnet);
 }
@@ -467,7 +432,7 @@
  * `MOBILENET_V1_CONFIG` and `RESNET_CONFIG` can also be used as references
  * for defining your customized config.
  */
-export async function load(config: ModelConfig = MOBILENET_V1_CONFIG):
+export async function load(config: ModelConfig = MOBILENET_V1_CONFIG, weightBaseUrl?: string):
     Promise<PoseNet> {
   config = validateModelConfig(config);
   if (config.architecture === 'ResNet50') {
