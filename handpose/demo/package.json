--- conflicted
+++ resolved
@@ -9,15 +9,9 @@
     "node": ">=8.9.0"
   },
   "dependencies": {
-<<<<<<< HEAD
-    "@tensorflow-models/handpose": "0.0.4",
-    "@tensorflow/tfjs": "^2.0.1",
-    "@tensorflow/tfjs-backend-wasm": "^2.0.1"
-=======
     "@tensorflow-models/handpose": "0.0.5",
-    "@tensorflow/tfjs-backend-wasm": "2.0.1",
-    "@tensorflow/tfjs": "2.0.1"
->>>>>>> b0231074
+    "@tensorflow/tfjs-backend-wasm": "^2.1.0",
+    "@tensorflow/tfjs": "^2.1.0"
   },
   "scripts": {
     "watch": "cross-env NODE_ENV=development parcel index.html --no-hmr ",
