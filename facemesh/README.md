--- conflicted
+++ resolved
@@ -34,11 +34,7 @@
     $ yarn add @tensorflow-models/facemesh
 
     $ yarn add @tensorflow/tfjs-core, @tensorflow/tfjs-converter
-<<<<<<< HEAD
-    $ yarn add @tensorflow/tfjs-backend-wasm # or tfjs-backend-webgl
-=======
     $ yarn add @tensorflow/tfjs-backend-wasm # or @tensorflow/tfjs-backend-webgl
->>>>>>> 27eea88a
 
 ## Usage
 
