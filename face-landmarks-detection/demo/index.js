--- conflicted
+++ resolved
@@ -89,13 +89,9 @@
     });
 
   gui.add(state, 'maxFaces', 1, 20, 1).onChange(async val => {
-<<<<<<< HEAD
     model = await faceLandmarksDetection.load(
       faceLandmarksDetection.SupportedPackages.mediapipeFacemesh,
       {maxFaces: val});
-=======
-    model = await faceLandmarksDetection.load('mediapipe-facemesh', { maxFaces: val });
->>>>>>> ce8fa492
   });
 
   gui.add(state, 'triangulateMesh');
@@ -431,14 +427,10 @@
   ctx.fillStyle = GREEN;
   ctx.strokeStyle = GREEN;
   ctx.lineWidth = 0.5;
-
-<<<<<<< HEAD
+  
   model = await faceLandmarksDetection.load(
     faceLandmarksDetection.SupportedPackages.mediapipeFacemesh,
     {maxFaces: state.maxFaces});
-=======
-  model = await faceLandmarksDetection.load('mediapipe-facemesh', { maxFaces: state.maxFaces });
->>>>>>> ce8fa492
   renderPrediction();
 
   if (renderPointcloud) {
